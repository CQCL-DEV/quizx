--- conflicted
+++ resolved
@@ -10,14 +10,9 @@
 use quizx::circuit::Circuit;
 use quizx::graph::GraphLike;
 use quizx::json::{read_graph, write_graph};
-<<<<<<< HEAD
-use quizx::simplify::{clifford_simp, flow_simp, spider_simp};
+use quizx::simplify::flow_simp;
 use quizx::vec_graph::Graph;
 use quizx_superopt::rewrite_sets::RewriteSet;
-=======
-use quizx::simplify::spider_simp;
-use quizx::vec_graph::Graph;
->>>>>>> c2967457
 use quizx_superopt::rewriter::CausalRewriter;
 use quizx_superopt::superopt::{SuperOptOptions, SuperOptimizer};
 use simple_logger::SimpleLogger;
@@ -97,7 +92,6 @@
         });
         graph = circ.to_basic_gates().to_graph();
         graph.x_to_z();
-<<<<<<< HEAD
         flow_simp(&mut graph);
         let io = graph
             .inputs()
@@ -109,9 +103,6 @@
             let v = graph.neighbors(b).exactly_one().ok().unwrap();
             unfuse_boundary(&mut graph, v, b);
         }
-=======
-        spider_simp(&mut graph);
->>>>>>> c2967457
     } else {
         graph = read_graph(&args.input).unwrap_or_else(|e| {
             panic!(
